/**
 * Interface defining an AI agent configuration adapter.
 */
import { McpConfig } from '../types';
/**
 * Configuration overrides for a specific agent.
 */
export interface IAgentConfig {
  /** Explicit enable/disable agent */
  enabled?: boolean;
  /** Override for primary output path */
  outputPath?: string;
  /** Override for Aider instruction file path */
  outputPathInstructions?: string;
  /** Override for Aider config file path */
  outputPathConfig?: string;
<<<<<<< HEAD
  /** MCP propagation config for this agent. */
  mcp?: McpConfig;
=======
  mcp?: {
    enabled?: boolean;
    strategy?: 'merge' | 'overwrite';
  };
>>>>>>> 0d290e06
}

export interface IAgent {
  /**
   * Returns the lowercase identifier of the agent (e.g., "copilot", "claude", "aider").
   */
  getIdentifier(): string;

  /**
   * Returns the display name of the agent.
   */
  getName(): string;

  /**
   * Applies the concatenated ruler rules to the agent's configuration.
   * @param concatenatedRules The combined rules text
   * @param projectRoot The root directory of the project
   */
  applyRulerConfig(
    concatenatedRules: string,
    projectRoot: string,
    rulerMcpJson: Record<string, unknown> | null,
    agentConfig?: IAgentConfig,
  ): Promise<void>;

  /**
   * Returns the default output path(s) for this agent given the project root.
   */
  getDefaultOutputPath(projectRoot: string): string | Record<string, string>;

  /**
   * Returns the specific key to be used for the server object in MCP JSON.
   * Defaults to 'mcpServers' if not implemented.
   */
  getMcpServerKey?(): string;
}<|MERGE_RESOLUTION|>--- conflicted
+++ resolved
@@ -14,15 +14,8 @@
   outputPathInstructions?: string;
   /** Override for Aider config file path */
   outputPathConfig?: string;
-<<<<<<< HEAD
   /** MCP propagation config for this agent. */
   mcp?: McpConfig;
-=======
-  mcp?: {
-    enabled?: boolean;
-    strategy?: 'merge' | 'overwrite';
-  };
->>>>>>> 0d290e06
 }
 
 export interface IAgent {
